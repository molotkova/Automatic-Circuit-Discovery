--- conflicted
+++ resolved
@@ -168,9 +168,6 @@
         self.setup()
 
     def check_hooks_to_add(
-<<<<<<< HEAD
-        self, hook_point, hook_point_name, hook, dir="fwd", is_permanent=False, prepend=False,
-=======
         self,
         hook_point,
         hook_point_name,
@@ -178,7 +175,6 @@
         dir="fwd",
         is_permanent=False,
         prepend=False,
->>>>>>> 07008123
     ) -> None:
         if hook_point_name.endswith("attn.hook_result"):
             assert (
