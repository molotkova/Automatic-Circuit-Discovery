from argparse import Namespace
import os
import pickle
import gc
import tempfile
from typing import Callable, Optional, Literal, List, Dict, Any, Tuple, Union, Set, Iterable, TypeVar, Type
import random
from dataclasses import dataclass
import torch
from acdc.acdc_graphics import show
from torch import nn
from torch.nn import functional as F
from acdc.TLACDCInterpNode import TLACDCInterpNode
from acdc.TLACDCCorrespondence import TLACDCCorrespondence
from transformer_lens.HookedTransformer import HookedTransformer
from acdc.global_cache import GlobalCache
from acdc.acdc_graphics import log_metrics_to_wandb
import warnings
import wandb
from acdc.acdc_utils import extract_info, shuffle_tensor
from acdc.TLACDCEdge import (
    TorchIndex,
    Edge, 
    EdgeType,
)  # these introduce several important classes !!!
from collections import OrderedDict
from functools import partial
import time
from acdc.acdc_utils import next_key

# some types that will help
TorchIndexHashableTuple = Tuple[Union[None, slice], ...]
Subgraph = Dict[Tuple[str, TorchIndexHashableTuple, str, TorchIndexHashableTuple], bool] # an alias for loading and saving from WANDB (primarily)

T = TypeVar("T")

class TLACDCExperiment:
    """Manages an ACDC experiment, including the computational graph, the model, the data etc.

    The *key method* is the .step() method which processes one node (and all the connections into that node)
    It's also helpful to understand what's going on in the def sender_hook(...) and def receiver_hook(...) methods - these are attached to the model to do path patching
    (see https://github.com/redwoodresearch/Easy-Transformer for a gentler introduction to path patching)

    You could also read __init__ for what's going on in this class. 

    A lot of the other methods are not important apart from specific evals and things.

    Based off of ACDCExperiment from old rust_circuit code"""

    def __init__(
        self,
        model: HookedTransformer,
        ds: torch.Tensor,
        ref_ds: Optional[torch.Tensor],
        threshold: float,
        metric: Callable[[torch.Tensor], torch.Tensor],
        second_metric: Optional[Callable[[torch.Tensor], float]] = None,
        verbose: bool = False,
        hook_verbose: bool = False,
        parallel_hypotheses: int = 1, # lol
        remove_redundant: bool = False, 
        monotone_metric: Literal[
            "off", "maximize", "minimize"
        ] = "minimize",  # if this is set to "maximize" or "minimize", then the metric will be maximized or minimized, respectively instead of us trying to keep the metric roughly the same. We do KL divergence by default
        online_cache_cpu: bool = True,
        corrupted_cache_cpu: bool = True,
        zero_ablation: bool = False, # use zero rather than 
        show_full_index = False,
        using_wandb: bool = False,
        wandb_entity_name: str = "",
        wandb_project_name: str = "",
        wandb_run_name: str = "",
        wandb_group_name: str = "",
        wandb_notes: str = "",
        wandb_dir: Optional[str]=None,
        wandb_mode: str="online",
        use_pos_embed: bool = False,
        skip_edges = "no",
        add_sender_hooks: bool = True,
        add_receiver_hooks: bool = False,
        indices_mode: Literal["normal", "reverse", "shuffle"] = "reverse", # we get best performance with reverse I think
        names_mode: Literal["normal", "reverse", "shuffle"] = "normal",
        wandb_config: Optional[Namespace] = None,
        early_exit: bool = False,
    ):
        """Initialize the ACDC experiment"""

        if zero_ablation and remove_redundant:
            raise ValueError("It's not possible to do zero ablation with remove redundant, talk to Arthur about this bizarre special case if curious!")

        model.reset_hooks()

        self.remove_redundant = remove_redundant
        self.indices_mode = indices_mode
        self.names_mode = names_mode
        self.use_pos_embed = use_pos_embed
        self.show_full_index = show_full_index

        self.model = model
        self.verify_model_setup()
        self.zero_ablation = zero_ablation
        self.verbose = verbose
        self.step_idx = 0
        self.hook_verbose = hook_verbose
        self.skip_edges = skip_edges

        if skip_edges != "no":
            warnings.warn("Never skipping edges, for now")
            skip_edges = "no"

        self.corr = TLACDCCorrespondence.setup_from_model(self.model, use_pos_embed=use_pos_embed)

        if early_exit: 
            return
            
        self.reverse_topologically_sort_corr()
        self.current_node = self.corr.first_node()
        print(f"{self.current_node=}")
        self.corr = self.corr

        self.ds = ds
        self.ref_ds = ref_ds
        self.online_cache_cpu = online_cache_cpu
        self.corrupted_cache_cpu = corrupted_cache_cpu

        if zero_ablation:
            if self.ref_ds is None:
                self.ref_ds = self.ds.clone()
            else:
                warnings.warn("We shall overwrite the ref_ds with zeros.")
        self.global_cache = GlobalCache(
            device=("cpu" if self.online_cache_cpu else "cuda", "cpu" if self.corrupted_cache_cpu else "cuda"),
        )

        self.setup_second_cache()
        if self.corrupted_cache_cpu:
            self.global_cache.to("cpu", which_caches="corrupted")

        self.setup_model_hooks(
            add_sender_hooks=add_sender_hooks,
            add_receiver_hooks=add_receiver_hooks,
        )

        self.using_wandb = using_wandb
        if using_wandb:
            wandb.init(
                entity=wandb_entity_name,
                group=wandb_group_name,
                project=wandb_project_name,
                name=wandb_run_name,
                notes=wandb_notes,
                dir=wandb_dir,
                mode=wandb_mode,
                config=wandb_config,
            )

        self.metric = lambda x: metric(x).item()
        self.second_metric = second_metric
        self.update_cur_metric()

        self.threshold = threshold
        assert self.ref_ds is not None or self.zero_ablation, "If you're doing random ablation, you need a ref ds"

        self.parallel_hypotheses = parallel_hypotheses
        if self.parallel_hypotheses != 1:
            raise NotImplementedError("Parallel hypotheses not implemented yet")

        if self.using_wandb:
            # TODO?
            self.metrics_to_plot = {}
            self.metrics_to_plot["new_metrics"] = []
            self.metrics_to_plot["list_of_parents_evaluated"] = []
            self.metrics_to_plot["list_of_children_evaluated"] = []
            self.metrics_to_plot["list_of_nodes_evaluated"] = []
            self.metrics_to_plot["evaluated_metrics"] = []
            self.metrics_to_plot["current_metrics"] = []
            self.metrics_to_plot["results"] = []
            self.metrics_to_plot["acdc_step"] = 0
            self.metrics_to_plot["num_edges"] = []
            self.metrics_to_plot["times"] = []
            self.metrics_to_plot["times_diff"] = []

    def verify_model_setup(self):
        assert self.model.cfg.use_attn_result, "Need to be able to see split by head outputs"
        assert self.model.cfg.use_split_qkv_input, "Need to be able to see split by head QKV inputs"

    def update_cur_metric(self, recalc_metric=True, recalc_edges=True, initial=False):
        if recalc_metric:
            logits = self.model(self.ds)
            self.cur_metric = self.metric(logits)
            if self.second_metric is not None:
                self.cur_second_metric = self.second_metric(logits)

        if recalc_edges:
            self.cur_edges = self.count_no_edges()

        if initial:
            assert abs(self.cur_metric) < 1e-5, f"Metric {self.cur_metric=} is not zero"

        if self.using_wandb:
            wandb_return_dict = {
                "cur_metric": self.cur_metric,
                "num_edges": self.cur_edges,
            }
            if self.second_metric is not None:
                wandb_return_dict["second_cur_metric"] = self.cur_second_metric
            wandb.log(wandb_return_dict)

    def reverse_topologically_sort_corr(self):
        """Topologically sort the template corr"""
        for hook in self.model.hook_dict.values():
            assert len(hook.fwd_hooks) == 0, "Don't load the model with hooks *then* call this"

        new_graph = OrderedDict()
        cache=OrderedDict() # what if?
        self.model.cache_all(cache)
        self.model(torch.arange(5)) # some random forward pass so that we can see all the hook names
        self.model.reset_hooks()

        if self.verbose:
            print(self.corr.graph.keys())

        cache_keys = list(cache.keys())
        cache_keys.reverse()

        for hook_name in cache_keys:
            print(hook_name)            
            if hook_name in self.corr.graph:
                new_graph[hook_name] = self.corr.graph[hook_name]

        self.corr.graph = new_graph

    def sender_hook(self, z, hook, verbose=False, cache="online", device=None):
        """General, to cover online and corrupt caching"""

        if device == "cpu":
            tens = z.cpu()
        else:
            tens = z.clone()
            if device is not None:
                tens = tens.to(device)

        if cache == "corrupted":
            self.global_cache.corrupted_cache[hook.name] = tens
        elif cache == "online":
            self.global_cache.online_cache[hook.name] = tens
        else:
            raise ValueError(f"Unknown cache type {cache}")

        if verbose:
            print(f"Saved {hook.name} with norm {z.norm().item()}")

        return z

    def receiver_hook(self, hook_point_input, hook, verbose=False):
        """Hook that manages nodes *receiving* input from other nodes

        Note that we add **one receiver_hook per HookPoint**
        So all the computation for a given HookPoint, for example all computations involving query inputs to layer 1 is managed by one receiver_hook 
        (because all layer 1 query inputs are contained in the `blocks.1.hook_q_input` hook)"""
        
        incoming_edge_types = [self.corr.graph[hook.name][receiver_index].incoming_edge_type for receiver_index in list(self.corr.edges[hook.name].keys())]

        if verbose:
            print("In receiver hook", hook.name)

        if EdgeType.DIRECT_COMPUTATION in incoming_edge_types:

            old_z = hook_point_input.clone()
            hook_point_input[:] = self.global_cache.second_cache[hook.name].to(hook_point_input.device)

            if verbose:
                print("Overwrote to sec cache")

            assert incoming_edge_types == [EdgeType.DIRECT_COMPUTATION for _ in incoming_edge_types], f"All incoming edges should be the same type not {incoming_edge_types}"

            for receiver_index in self.corr.edges[hook.name]:
                list_of_senders = list(self.corr.edges[hook.name][receiver_index].keys())
                assert len(list_of_senders) <= 1, "This is a direct computation, so there should only be one sender node" # TODO maybe implement expect-to-be-1 ???
                if len(list_of_senders) == 0:
                    continue
                sender_node = list_of_senders[0]

                sender_indices = list(self.corr.edges[hook.name][receiver_index][sender_node].keys())
                assert len(sender_indices) <= 1, "This is a direct computation, so there should only be one sender index"
                if len(sender_indices) == 0:
                    continue
                sender_index = sender_indices[0]

                edge = self.corr.edges[hook.name][receiver_index][sender_node][sender_index]

                if edge.present:
                    if verbose:
                        print(f"Overwrote {receiver_index} with norm {old_z[receiver_index.as_index].norm().item()}")

                    hook_point_input[receiver_index.as_index] = old_z[receiver_index.as_index].to(hook_point_input.device)
    
<<<<<<< HEAD
            return hook_point_input

        assert incoming_edge_types == [EdgeType.ADDITION for _ in incoming_edge_types], f"All incoming edges should be the same type, not {incoming_edge_types}"
        hook_point_input[:] = self.global_cache.second_cache[hook.name].to(hook_point_input.device)

        # We will now edit the input activations to this component 
        # This is one of the key reasons ACDC is slow, so the implementation is for performance
        # 
        # In general we will be looking at very few input edges.
        # So it was a design decision to compute the inputs to model components by the two step process.
        # i) set input to corrupted activation
        # ii) add back to residual_stream_in the (hopefully small number of) clean activations, by firstly subtracting their corrupted activation, and then adding back the clean activations
        
=======
            return z

        # second_cache (and thus z) contains the residual stream for the corrupted data
        # That is, the sum of all heads and MLPs and biases from previous layers
        z[:] = self.global_cache.second_cache[hook.name].to(z.device)

        # TODO - is this slow ???
        # answer: yes --- try and have hoooks for each individual (name, index)

>>>>>>> 7e021e0a
        for receiver_node_index in self.corr.edges[hook.name]:
            for sender_node_name in self.corr.edges[hook.name][receiver_node_index]:
                for sender_node_index in self.corr.edges[hook.name][receiver_node_index][sender_node_name]:

                    edge = self.corr.edges[hook.name][receiver_node_index][sender_node_name][sender_node_index] # TODO maybe less crazy nested indexes ... just make local variables each time?

                    if not edge.present:
                        continue # don't do patching stuff, if it wastes time

                    if verbose:
                        print(
                            hook.name, receiver_node_index, sender_node_name, sender_node_index,
                        )
                        print("-------")
                        if edge.edge_type == EdgeType.ADDITION:
                            print(
                                self.global_cache.cache[sender_node_name].shape,
                                sender_node_index,
                            )
                    
                    if edge.edge_type == EdgeType.ADDITION:
<<<<<<< HEAD
                        hook_point_input[receiver_node_index.as_index] += self.global_cache.cache[
                            sender_node_name
                        ][sender_node_index.as_index].to(hook_point_input.device)
                        hook_point_input[receiver_node_index.as_index] -= self.global_cache.second_cache[
=======
                        # Add the effect of the new head (from the current forward pass)
                        z[receiver_node_index.as_index] += self.global_cache.cache[
                            sender_node_name
                        ][sender_node_index.as_index].to(z.device)
                        # Remove the effect of this head (from the corrupted data)
                        z[receiver_node_index.as_index] -= self.global_cache.second_cache[
>>>>>>> 7e021e0a
                            sender_node_name
                        ][sender_node_index.as_index].to(hook_point_input.device)

                    else: 
                        raise ValueError(f"Unknown edge type {edge.edge_type} ... {edge}")

        return hook_point_input

<<<<<<< HEAD
    def add_all_sender_hooks(self, reset=True, cache="online", skip_direct_computation=False, add_all_hooks=False):
        """We use add_sender_hook for lazily adding *some* sender hooks"""
=======
    def add_all_sender_hooks(self, reset=True, cache="first", skip_direct_computation=False, add_all_hooks=False, sender_and_receiver_both_ok=False):
        """We use add_sender_hook for lazily adding *some* sender hooks

        :param sender_and_receiver_both_ok: The sender hooks had some checks that we're not adding both adding sender
        and receiver hooks to the same HookPoint. Usually this is a sign something has gone wrong, but in the case where
        we're adding all the hooks (for test loss calculation) it's not wrong

        """
>>>>>>> 7e021e0a

        if self.verbose:
            print("Adding sender hooks...")
        if reset:
            self.model.reset_hooks()
        device = {
            "online": "cpu" if self.online_cache_cpu else None,
            "corrupted": "cpu" if self.corrupted_cache_cpu else None,
        }[cache]

        for big_tuple, edge in self.corr.all_edges().items():
            nodes = []

            if edge.edge_type == EdgeType.DIRECT_COMPUTATION:
                if not skip_direct_computation:
                    nodes.append(self.corr.graph[big_tuple[2]][big_tuple[3]])
                    if add_all_hooks:
                        nodes.append(self.corr.graph[big_tuple[0]][big_tuple[1]])
            elif edge.edge_type == EdgeType.ADDITION:
                nodes.append(self.corr.graph[big_tuple[2]][big_tuple[3]])
                if add_all_hooks:
                    nodes.append(self.corr.graph[big_tuple[0]][big_tuple[1]])
            elif edge.edge_type != EdgeType.PLACEHOLDER:
                print(edge.edge_type.value, EdgeType.ADDITION.value, edge.edge_type.value == EdgeType.ADDITION.value, type(edge.edge_type.value), type(EdgeType.ADDITION.value))
                raise ValueError(f"{str(big_tuple)} {str(edge)} failed")

            for node in nodes:
                fwd_hooks = self.model.hook_dict[node.name].fwd_hooks
                if len(fwd_hooks) > 0 and not sender_and_receiver_both_ok:
                    resolved_hooks_dicts = [fwd_hook.hook.hooks_dict_ref() for fwd_hook in fwd_hooks]
                    assert all([resolved_hooks_dict == resolved_hooks_dicts[0] for resolved_hooks_dict in resolved_hooks_dicts]), f"{resolved_hooks_dicts}\nUnexpected behavior: different hook dict for different hooks on the same HookPoint?! https://github.com/neelnanda-io/TransformerLens/issues/297"
                    for fwd_hook in resolved_hooks_dicts[0].values():
                        if isinstance(fwd_hook, partial):
                            print("Hello!") # TODO remove
                        hook_func_name = fwd_hook.__wrapped__.__name__ if isinstance(fwd_hook, partial) else fwd_hook.__name__
                        assert "sender_hook" in hook_func_name, f"You should only add sender hooks to {node.name}, and this: {hook_func_name} doesn't look like a sender hook"
                    continue

                self.model.add_hook( # TODO is this slow part??? Speed up???
                    name=node.name, 
                    hook=partial(self.sender_hook, verbose=self.hook_verbose, cache=cache, device=device),
                )

    def setup_second_cache(self):
        if self.verbose:
            print("Adding sender hooks...")

        self.model.reset_hooks()

        if self.zero_ablation:
            # to calculate the inputs to each model component, 
            # we need zero out all the outputs into the residual stream

            # all hooknames that output into the residual stream
            hook_name_substrings = ["attn_result", "mlp_out", "hook_embed"]
            if self.use_pos_embed:
                hook_name_substrings.append("hook_pos_embed")

            # add hooks to zero out all these hook points
            hook_name_bool_function = lambda hook_name: any([hook_name_substring in hook_name for hook_name_substring in hook_name_substrings])
            self.model.add_hook(
                name = hook_name_bool_function,
                hook = lambda z, hook: torch.zeros_like(z),
            )
            # we now add the saving hooks AFTER we've zeroed out activations

        self.model.cache_all(self.global_cache.second_cache)
        corrupt_stuff = self.model(self.ref_ds)

        if self.verbose:
            print("Done corrupting things")

<<<<<<< HEAD
        if self.zero_ablation:
            names = list(self.global_cache.second_cache.keys())
            assert len(names)>0, "No second cache names found"
            for name in names:
                self.global_cache.second_cache[name] = torch.zeros_like(
                    self.global_cache.second_cache[name]
                )
                torch.cuda.empty_cache()

        if self.corrupted_cache_cpu:
            self.global_cache.to("cpu", which_caches="corrupted")
=======
        if self.second_cache_cpu:
            self.global_cache.to("cpu", which_caches="second")
>>>>>>> 7e021e0a

        if self.use_pos_embed and not self.zero_ablation:
            # make all positions the same shuffled set of positions
            # if we used zero ablation, they are all zeroed which is great
            self.global_cache.second_cache["hook_pos_embed"][:] = shuffle_tensor(self.global_cache.second_cache["hook_pos_embed"][0], seed=49) 

        self.model.reset_hooks()

    def setup_model_hooks(
        self, 
        add_sender_hooks=False,
        add_receiver_hooks=False,
        doing_acdc_runs=True,
    ):
<<<<<<< HEAD
        if add_sender_hooks:
            self.add_all_sender_hooks(cache="online", skip_direct_computation=False, add_all_hooks=True) # when this is True, this is wrong I think

=======
>>>>>>> 7e021e0a
        if add_receiver_hooks:
            if doing_acdc_runs:
                warnings.warn("Deprecating adding receiver hooks before launching into ACDC runs, this may be totally broke. Ignore this warning if you are not doing ACDC runs")

            receiver_node_names = list(set([node.name for node in self.corr.nodes() if node.incoming_edge_type != EdgeType.PLACEHOLDER]))
            for receiver_name in receiver_node_names: # TODO could remove the nodes that don't have any parents...
                self.model.add_hook(
                    name=receiver_name,
                    hook=partial(self.receiver_hook, verbose=self.hook_verbose),
                )

        if add_sender_hooks: # bug fixed; crucial to add sender hooks AFTER the receivers
            self.add_all_sender_hooks(cache="first", skip_direct_computation=False, add_all_hooks=True, reset=False, sender_and_receiver_both_ok=True)


    def save_edges(self, fname):
        """Stefan's idea for fast saving!
        TODO pickling of the whole experiment work"""

        edges_list = []
        for t, e in self.corr.all_edges().items():
            if e.present and e.edge_type != EdgeType.PLACEHOLDER:
                edges_list.append((t, e.effect_size))
        
        with open(fname, "wb") as f:
            pickle.dump(edges_list, f)

    def add_sender_hook(self, node, override=False):
        if not override and len(self.model.hook_dict[node.name].fwd_hooks) > 0:
            fwd_hooks = self.model.hook_dict[node.name].fwd_hooks
            if len(fwd_hooks) > 0:
                resolved_hooks_dicts = [fwd_hook.hook.hooks_dict_ref() for fwd_hook in fwd_hooks]
                assert all([resolved_hooks_dict == resolved_hooks_dicts[0] for resolved_hooks_dict in resolved_hooks_dicts]), f"{resolved_hooks_dicts}\nUnexpected behavior: different hook dict for different hooks on the same HookPoint?! https://github.com/neelnanda-io/TransformerLens/issues/297"
                for fwd_hook in resolved_hooks_dicts[0].values():
                    hook_func_name = fwd_hook.__wrapped__.__name__ if isinstance(fwd_hook, partial) else fwd_hook.__name__
                    assert "sender_hook" in hook_func_name, f"You should only add sender hooks to {node.name}, and this: {hook_func_name} doesn't look like a sender hook"
            return False # already added, move on

        self.model.add_hook(
            name=node.name, 
            hook=partial(self.sender_hook, verbose=self.hook_verbose, cache="corrupted", device="cpu" if self.online_cache_cpu else None),
        )

        return True

    def add_receiver_hook(self, node, override=False, prepend=False):
        if not override and len(self.model.hook_dict[node.name].fwd_hooks) > 0: # repeating code from add_sender_hooks
            fwd_hooks = self.model.hook_dict[node.name].fwd_hooks
            if len(fwd_hooks) > 0:
                resolved_hooks_dicts = [fwd_hook.hook.hooks_dict_ref() for fwd_hook in fwd_hooks]
                assert all([resolved_hooks_dict == resolved_hooks_dicts[0] for resolved_hooks_dict in resolved_hooks_dicts]), f"{resolved_hooks_dicts}\nUnexpected behavior: different hook dict for different hooks on the same HookPoint?! https://github.com/neelnanda-io/TransformerLens/issues/297"
                for fwd_hook in resolved_hooks_dicts[0].values():
                    hook_func_name = fwd_hook.__wrapped__.__name__ if isinstance(fwd_hook, partial) else fwd_hook.__name__
                    assert "receiver_hook" in hook_func_name, f"You should only add receiver hooks to {node.name}, and this: {hook_func_name} doesn't look like a receiver hook"
            return False # already added, move on

        self.model.add_hook(
            name=node.name,
            hook=partial(self.receiver_hook, verbose=self.hook_verbose),
            prepend=prepend,
        )

        return True


    def step(self, early_stop=False, testing=False):
        if self.current_node is None:
            return

        start_step_time = time.time()
        self.step_idx += 1

        self.update_cur_metric()
        initial_metric = self.cur_metric

        cur_metric = initial_metric
        if self.verbose:
            print("New metric:", cur_metric)

        if self.current_node.incoming_edge_type.value != EdgeType.PLACEHOLDER.value:
            added_receiver_hook = self.add_receiver_hook(self.current_node, override=True, prepend=True)

        if self.current_node.incoming_edge_type.value == EdgeType.DIRECT_COMPUTATION.value:
            # basically, because these nodes are the only ones that act as both receivers and senders
            added_sender_hook = self.add_sender_hook(self.current_node, override=True)

        is_this_node_used = False
        if self.current_node.name in ["blocks.0.hook_resid_pre", "hook_pos_embed", "hook_embed"]:
            is_this_node_used = True

        sender_names_list = list(self.corr.edges[self.current_node.name][self.current_node.index])

        if self.names_mode == "random":
            random.shuffle(sender_names_list)
        elif self.names_mode == "reverse":
            sender_names_list = list(reversed(sender_names_list))

        for sender_name in sender_names_list:
            sender_indices_list = list(self.corr.edges[self.current_node.name][self.current_node.index][sender_name])

            if self.indices_mode == "random":
                random.shuffle(sender_indices_list)
            elif self.indices_mode == "reverse":
                sender_indices_list = list(reversed(sender_indices_list))

            for sender_index in sender_indices_list:
                edge = self.corr.edges[self.current_node.name][self.current_node.index][sender_name][sender_index]
                cur_parent = self.corr.graph[sender_name][sender_index]

                if edge.edge_type == EdgeType.PLACEHOLDER:
                    is_this_node_used = True
                    continue # include by default

                if self.verbose:
                    print(f"\nNode: {cur_parent=} ({self.current_node=})\n")

                edge.present = False

                if edge.edge_type == EdgeType.ADDITION:
                    added_sender_hook = self.add_sender_hook(
                        cur_parent,
                    )
                else:
                    added_sender_hook = False
                
                old_metric = self.cur_metric
                if self.second_metric is not None:
                    old_second_metric = self.cur_second_metric

                self.update_cur_metric(recalc_edges=False) # warning: gives fast evaluation, though edge count is wrong
                evaluated_metric = self.cur_metric # self.metric(self.model(self.ds)) # OK, don't calculate second metric?

                if early_stop: # for debugging the effects of one and only one forward pass WITH a corrupted edge
                    return

                if self.verbose:
                    print(
                        "Metric after removing connection to",
                        sender_name,
                        sender_index,
                        "is",
                        evaluated_metric,
                        "(and current metric " + str(old_metric) + ")",
                    )

                result = evaluated_metric - old_metric
                edge.effect_size = result

                if self.verbose:
                    print("Result is", result, end="")

                if result < self.threshold:
                    if self.verbose:
                        print("...so removing connection")
                    self.corr.remove_edge(
                        self.current_node.name, self.current_node.index, sender_name, sender_index
                    )
                    
                else: # include this edge in the graph
                    self.cur_metric = old_metric
                    if self.second_metric is not None:
                        self.cur_second_metric = old_second_metric
                    is_this_node_used = True
                    if self.verbose:
                        print("...so keeping connection")
                    edge.present = True

                self.update_cur_metric(recalc_edges=False, recalc_metric=False) # so we log current state to wandb

                if self.using_wandb:
                    log_metrics_to_wandb(
                        self,
                        current_metric = self.cur_metric,
                        parent_name = str(self.corr.graph[sender_name][sender_index]),
                        child_name = str(self.current_node),
                        result = result,
                        times = time.time(),
                    )

            self.update_cur_metric()
            if testing:
                break

        # TODO find an efficient way to do remove hooks sensibly

        if not is_this_node_used and self.remove_redundant:
            if self.verbose:
                print("Removing redundant node", self.current_node)
            self.remove_redundant_node(self.current_node)

        if is_this_node_used and self.current_node.incoming_edge_type.value != EdgeType.PLACEHOLDER.value:
            fname = f"ims/img_new_{self.step_idx}.png"
            show(
                self.corr,
                fname=fname,
                show_full_index=self.show_full_index,
            )
            if self.using_wandb:
                wandb.log(
                    {"acdc_graph": wandb.Image(fname),}
                )

        # increment the current node
        self.increment_current_node()
        self.update_cur_metric(recalc_metric=True, recalc_edges=True) # so we log the correct state...

    def remove_redundant_node(self, node, safe=True, allow_fails=True):
        if safe:
            for parent_name in self.corr.edges[node.name][node.index]:
                for parent_index in self.corr.edges[node.name][node.index][parent_name]:
                    if self.corr.edges[node.name][node.index][parent_name][parent_index].present:
                        raise Exception(f"You should not be removing a node that is still used by another node {node} {(parent_name, parent_index)}")

        bfs = [node]
        bfs_idx = 0
        
        while bfs_idx < len(bfs):
            cur_node = bfs[bfs_idx]
            bfs_idx += 1

            children = self.corr.graph[cur_node.name][cur_node.index].children

            for child_node in children:
                if self.corr.edges[child_node.name][child_node.index][cur_node.name][cur_node.index].edge_type.value == EdgeType.PLACEHOLDER.value:
                    # TODO be a bit more permissive, this can include all things when we have dropped an attention head...
                    continue

                try:
                    self.corr.remove_edge(
                        child_node.name, child_node.index, cur_node.name, cur_node.index
                    )
                except KeyError as e:
                    print("Got an error", e)
                    if allow_fails:
                        continue
                    else:
                        raise e

                remove_this = True
                for parent_of_child_name in self.corr.edges[child_node.name][child_node.index]:
                    for parent_of_child_index in self.corr.edges[child_node.name][child_node.index][parent_of_child_name]:
                        if self.corr.edges[child_node.name][child_node.index][parent_of_child_name][parent_of_child_index].present:
                            remove_this = False
                            break
                    if not remove_this:
                        break
                
                if remove_this and child_node not in bfs:
                    bfs.append(child_node)

    def current_node_connected(self):
        for child_name, rest1 in self.corr.edges.items(): # rest1 just meaning "rest of dictionary.. I'm tired"
            for child_index, rest2 in rest1.items():
                if self.current_node.name in rest2 and self.current_node.index in rest2[self.current_node.name]:
                    if rest2[self.current_node.name][self.current_node.index].present:
                        return True

        # if this is NOT connected, then remove all incoming edges, too

        self.update_cur_metric()
        old_metric = self.cur_metric

        parent_names = list(self.corr.edges[self.current_node.name][self.current_node.index].keys())

        for parent_name in parent_names:

            try:
                rest1 = self.corr.edges[self.current_node.name][self.current_node.index][parent_name]
            except KeyError:
                continue

            parent_indices = list(rest1.keys())

            for parent_index in parent_indices:
                try:
                    edge = self.corr.edges[self.current_node.name][self.current_node.index][parent_name][parent_index]
                except KeyError:
                    continue
                
                edge.present = False

                self.corr.remove_edge(
                    self.current_node.name, 
                    self.current_node.index, 
                    parent_name, 
                    parent_index,
                )

        self.update_cur_metric(recalc_edges=True)
        assert abs(self.cur_metric - old_metric) < 3e-3, ("Removing all incoming edges should not change the metric ... you may want to see *which* remooval in the above loop mattered, too", self.cur_metric, old_metric, self.current_node) # TODO this seems to fail quite regularly

        return False

    def find_next_node(self) -> Optional[TLACDCInterpNode]:
        next_index = next_key(self.corr.graph[self.current_node.name], self.current_node.index)
        if next_index is not None:
            return self.corr.graph[self.current_node.name][next_index]

        next_name = next_key(self.corr.graph, self.current_node.name)

        if next_name is not None:
            return list(self.corr.graph[next_name].values())[0]
            
        warnings.warn("Finished iterating")
        return None

    def increment_current_node(self) -> None:
        while True:
            self.current_node = self.find_next_node()
            print("We moved to ", self.current_node)

            if self.current_node is None or self.current_node_connected() or self.current_node.name in ["blocks.0.hook_resid_pre", "hook_pos_embed", "hook_embed"]:
                break

            print("But it's bad")

    def count_no_edges(self, verbose=False) -> int:
        cnt = self.corr.count_no_edges(verbose=verbose)
        if self.verbose:
            print("No edge", cnt)
        return cnt

    def reload_hooks(self):
        old_corr = self.corr
        self.corr = TLACDCCorrespondence.setup_from_model(self.model)

    def save_subgraph(self, fpath: Optional[str]=None, return_it=False) -> None:
        """Saves the subgraph as a Dictionary of all the edges, so it can be reloaded (or return that)"""

        ret = OrderedDict()
        for tupl, edge in self.corr.all_edges().items():
            receiver_name, receiver_torch_index, sender_name, sender_torch_index = tupl
            receiver_index, sender_index = receiver_torch_index.hashable_tuple, sender_torch_index.hashable_tuple
            ret[
                (receiver_name, receiver_index, sender_name, sender_index)
            ] = edge.present

        if fpath is not None:
            assert fpath.endswith(".pth")
            torch.save(ret, fpath)

        if return_it:
            return ret

    def load_subgraph(self, subgraph: Subgraph):

        # assert formatting is correct
        set_of_edges = set()
        for tupl, edge in self.corr.all_edges().items():
            receiver_name, receiver_torch_index, sender_name, sender_torch_index = tupl
            receiver_index, sender_index = receiver_torch_index.hashable_tuple, sender_torch_index.hashable_tuple
            set_of_edges.add((receiver_name, receiver_index, sender_name, sender_index))
        assert set(subgraph.keys()) == set_of_edges, f"Ensure that the dictionary includes exactly the correct keys... e.g missing {list( set(set_of_edges) - set(subgraph.keys()) )[:1]} and has excess stuff { list(set(subgraph.keys()) - set_of_edges)[:1] }"

        print("Editing all edges...")
        for (receiver_name, receiver_index, sender_name, sender_index), is_present in subgraph.items():
            receiver_torch_index, sender_torch_index = TorchIndex(receiver_index), TorchIndex(sender_index)
            edge = self.corr.edges[receiver_name][receiver_torch_index][sender_name][sender_torch_index]
            edge.present = is_present
        print("Done!")

    def load_from_wandb_run(
        self,
        log_text: str,
    ) -> None:
        """Set the current subgraph equal to one from a wandb run"""

        # initialize by marking no edges as present
        for _, edge in self.corr.all_edges().items():
            edge.present = False

        found_at_least_one_readable_line = False
        lines = log_text.split("\n")

        for i, line in enumerate(lines):
            removing_connection = "...so removing connection" in line
            keeping_connection = "...so keeping connection" in line

            if removing_connection or keeping_connection:
                # check that the readable line is well readable

                found_at_least_one_readable_line = True
                for back_index in range(6):
                    previous_line = lines[i-back_index] # magic number because of the formatting of the log lines
                    if previous_line.startswith("Node: "):
                        break
                else:
                    raise ValueError("Didn't find corresponding node line")
                parent_name, parent_list, current_name, current_list = extract_info(previous_line)
                parent_torch_index, current_torch_index = TorchIndex(parent_list), TorchIndex(current_list)
                self.corr.edges[current_name][current_torch_index][parent_name][parent_torch_index].present = keeping_connection

        assert found_at_least_one_readable_line, f"No readable lines found in the log file. Is this formatted correctly ??? {lines=}"
        
    def remove_all_non_attention_connections(self):
        # remove all connection except the MLP connections
        includes_attention = [ # substrings of hook names that imply they're relatred to attention
            "attn",
            "hook_q",
            "hook_k",
            "hook_v",
        ]

        for receiver_name in self.corr.edges:
            for receiver_index in self.corr.edges[receiver_name]:
                for sender_name in self.corr.edges[receiver_name][receiver_index]:
                    for receiever_index in self.corr.edges[receiver_name][receiver_index][sender_name]:
                        related_to_attention = False

                        for substr in includes_attention:
                            if substr in sender_name or substr in receiver_name:
                                related_to_attention = True
                                break

                        if not related_to_attention:
                            continue

                        edge = self.corr.edges[receiver_name][receiver_index][sender_name][receiever_index]
                        edge.present = False

    def add_back_head(self, layer_idx, head_idx):

        raise NotImplementedError("This is wrong do not use")

        all_edges = self.corr.all_edges()
        for (tupl, edge) in all_edges.items():
            for hook_name, hook_idx in [(tupl[0], tupl[1]), (tupl[2], tupl[3])]:
                if hook_name.startswith(f"blocks.{layer_idx}") and len(hook_idx.hashable_tuple) >= 3 and int(hook_idx.hashable_tuple[2]) == head_idx:
                    assert edge.present == False or edge.edge_type == EdgeType.PLACEHOLDER, (tupl, edge, hook_name, hook_idx)
                    edge.present = True
                    break # don't double remove


    def call_metric_with_corr(self, corr: TLACDCCorrespondence, metric_fn: Callable[[torch.Tensor], T], data: torch.Tensor) -> T:
        """Call a function ``metric_fn`` with a new correspondence ``corr``.

        Remember to call ``self.setup_cache()`` with the desired ``ref_ds`` before this function.
        """

        old_exp_corr = self.corr
        try:
            self.corr = corr
            self.model.reset_hooks()
            self.setup_model_hooks(
                add_sender_hooks=True,
                add_receiver_hooks=True,
                doing_acdc_runs=False,
            )
            out = metric_fn(self.model(data))
        finally:
            self.corr = old_exp_corr
        return out<|MERGE_RESOLUTION|>--- conflicted
+++ resolved
@@ -295,10 +295,12 @@
 
                     hook_point_input[receiver_index.as_index] = old_z[receiver_index.as_index].to(hook_point_input.device)
     
-<<<<<<< HEAD
             return hook_point_input
 
         assert incoming_edge_types == [EdgeType.ADDITION for _ in incoming_edge_types], f"All incoming edges should be the same type, not {incoming_edge_types}"
+
+        # second_cache (and thus z) contains the residual stream for the corrupted data
+        # That is, the sum of all heads and MLPs and biases from previous layers
         hook_point_input[:] = self.global_cache.second_cache[hook.name].to(hook_point_input.device)
 
         # We will now edit the input activations to this component 
@@ -309,17 +311,6 @@
         # i) set input to corrupted activation
         # ii) add back to residual_stream_in the (hopefully small number of) clean activations, by firstly subtracting their corrupted activation, and then adding back the clean activations
         
-=======
-            return z
-
-        # second_cache (and thus z) contains the residual stream for the corrupted data
-        # That is, the sum of all heads and MLPs and biases from previous layers
-        z[:] = self.global_cache.second_cache[hook.name].to(z.device)
-
-        # TODO - is this slow ???
-        # answer: yes --- try and have hoooks for each individual (name, index)
-
->>>>>>> 7e021e0a
         for receiver_node_index in self.corr.edges[hook.name]:
             for sender_node_name in self.corr.edges[hook.name][receiver_node_index]:
                 for sender_node_index in self.corr.edges[hook.name][receiver_node_index][sender_node_name]:
@@ -341,19 +332,12 @@
                             )
                     
                     if edge.edge_type == EdgeType.ADDITION:
-<<<<<<< HEAD
+                        # Add the effect of the new head (from the current forward pass)
                         hook_point_input[receiver_node_index.as_index] += self.global_cache.cache[
                             sender_node_name
                         ][sender_node_index.as_index].to(hook_point_input.device)
+                        # Remove the effect of this head (from the corrupted data)
                         hook_point_input[receiver_node_index.as_index] -= self.global_cache.second_cache[
-=======
-                        # Add the effect of the new head (from the current forward pass)
-                        z[receiver_node_index.as_index] += self.global_cache.cache[
-                            sender_node_name
-                        ][sender_node_index.as_index].to(z.device)
-                        # Remove the effect of this head (from the corrupted data)
-                        z[receiver_node_index.as_index] -= self.global_cache.second_cache[
->>>>>>> 7e021e0a
                             sender_node_name
                         ][sender_node_index.as_index].to(hook_point_input.device)
 
@@ -362,10 +346,6 @@
 
         return hook_point_input
 
-<<<<<<< HEAD
-    def add_all_sender_hooks(self, reset=True, cache="online", skip_direct_computation=False, add_all_hooks=False):
-        """We use add_sender_hook for lazily adding *some* sender hooks"""
-=======
     def add_all_sender_hooks(self, reset=True, cache="first", skip_direct_computation=False, add_all_hooks=False, sender_and_receiver_both_ok=False):
         """We use add_sender_hook for lazily adding *some* sender hooks
 
@@ -374,7 +354,6 @@
         we're adding all the hooks (for test loss calculation) it's not wrong
 
         """
->>>>>>> 7e021e0a
 
         if self.verbose:
             print("Adding sender hooks...")
@@ -447,22 +426,8 @@
         if self.verbose:
             print("Done corrupting things")
 
-<<<<<<< HEAD
-        if self.zero_ablation:
-            names = list(self.global_cache.second_cache.keys())
-            assert len(names)>0, "No second cache names found"
-            for name in names:
-                self.global_cache.second_cache[name] = torch.zeros_like(
-                    self.global_cache.second_cache[name]
-                )
-                torch.cuda.empty_cache()
-
-        if self.corrupted_cache_cpu:
-            self.global_cache.to("cpu", which_caches="corrupted")
-=======
         if self.second_cache_cpu:
             self.global_cache.to("cpu", which_caches="second")
->>>>>>> 7e021e0a
 
         if self.use_pos_embed and not self.zero_ablation:
             # make all positions the same shuffled set of positions
@@ -477,12 +442,6 @@
         add_receiver_hooks=False,
         doing_acdc_runs=True,
     ):
-<<<<<<< HEAD
-        if add_sender_hooks:
-            self.add_all_sender_hooks(cache="online", skip_direct_computation=False, add_all_hooks=True) # when this is True, this is wrong I think
-
-=======
->>>>>>> 7e021e0a
         if add_receiver_hooks:
             if doing_acdc_runs:
                 warnings.warn("Deprecating adding receiver hooks before launching into ACDC runs, this may be totally broke. Ignore this warning if you are not doing ACDC runs")
