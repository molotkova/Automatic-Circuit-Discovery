--- conflicted
+++ resolved
@@ -6,13 +6,10 @@
 from copy import deepcopy
 import torch.nn.functional as F
 from typing import List
-import click
-import IPython
 from acdc.acdc_utils import kl_divergence
 import torch
 from acdc.ioi.ioi_dataset import IOIDataset  # NOTE: we now import this LOCALLY so it is deterministic
 from tqdm import tqdm
-import wandb
 from acdc.HookedTransformer import HookedTransformer
 import warnings
 from functools import partial
@@ -292,7 +289,6 @@
                     for iii, jjj in tuple_to_hooks(i2, j2, outp=False): # oh god I am so sorry poor code reade
                         corr.edges[iii][jjj][ii][jj].present = True
 
-<<<<<<< HEAD
     # Connect qkv to heads
     for (layer, head) in sum(CIRCUIT.values(), start=[]):
         if head is None: continue
@@ -305,7 +301,5 @@
             # print(e.edge_type)
 
 
-=======
->>>>>>> 39df0fcf
     ret =  OrderedDict({(t[0], t[1].hashable_tuple, t[2], t[3].hashable_tuple): e.present for t, e in corr.all_edges().items() if e.present})
     return ret