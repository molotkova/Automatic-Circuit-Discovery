# %% [markdown]
# This notebook / script shows several use cases of ACDC
# 
# (The code relies on our modification of the TransformerLens codebase, 
# mainly giving all HookPoints access to a global cache)

import IPython

if IPython.get_ipython() is not None:
    IPython.get_ipython().run_line_magic("load_ext", "autoreload")  # type: ignore
    IPython.get_ipython().run_line_magic("autoreload", "2")  # type: ignore

from copy import deepcopy
from typing import (
    List,
    Tuple,
    Dict,
    Any,
    Optional,
    Union,
    Callable,
    TypeVar,
    Iterable,
    Set,
)
import pickle
import wandb
import IPython
import torch
from pathlib import Path
import gc
from tqdm import tqdm
import random
from functools import partial
import json
import pathlib
import warnings
import time
import networkx as nx
import os
import torch
import huggingface_hub
import graphviz
from enum import Enum
import torch.nn as nn
import torch.nn.functional as F
import torch.optim as optim
import numpy as np
import einops
from tqdm import tqdm
import yaml
from transformers import AutoModelForCausalLM, AutoConfig, AutoTokenizer

import matplotlib.pyplot as plt
import plotly.express as px
import plotly.io as pio
from plotly.subplots import make_subplots
import plotly.graph_objects as go

from acdc.hook_points import HookedRootModule, HookPoint
from acdc.graphics import show
from acdc.HookedTransformer import (
    HookedTransformer,
)
from acdc.tracr.utils import get_all_tracr_things, get_tracr_model_input_and_tl_model
from acdc.docstring.utils import get_all_docstring_things
from acdc.acdc_utils import (
    make_nd_dict,
    shuffle_tensor,
    cleanup,
    ct,
    TorchIndex,
    Edge,
    EdgeType,
)  # these introduce several important classes !!!

from acdc.TLACDCCorrespondence import TLACDCCorrespondence
from acdc.TLACDCInterpNode import TLACDCInterpNode
from acdc.TLACDCExperiment import TLACDCExperiment

from collections import defaultdict, deque, OrderedDict
from acdc.acdc_utils import (
    kl_divergence,
)
from acdc.ioi.utils import (
    get_all_ioi_things,
    get_gpt2_small,
)
from acdc.induction.utils import (
    get_all_induction_things,
    get_induction_model,
    get_validation_data,
    get_good_induction_candidates,
    get_mask_repeat_candidates,
)
from acdc.greaterthan.utils import get_all_greaterthan_things
from acdc.graphics import (
    build_colorscheme,
    show,
)
from acdc.utils import reset_network
import argparse
torch.autograd.set_grad_enabled(False)

#%%

parser = argparse.ArgumentParser(description="Used to launch ACDC runs. Only task and threshold are required")
parser.add_argument('--task', type=str, required=True, choices=['ioi', 'docstring', 'induction', 'tracr-reverse', 'tracr-proportion', 'greaterthan'], help='Choose a task from the available options: ioi, docstring, induction, tracr (WIPs)')
parser.add_argument('--threshold', type=float, required=True, help='Value for THRESHOLD')
parser.add_argument('--first-cache-cpu', type=bool, required=False, default=True, help='Value for FIRST_CACHE_CPU')
parser.add_argument('--second-cache-cpu', type=bool, required=False, default=True, help='Value for SECOND_CACHE_CPU')
parser.add_argument('--zero-ablation', action='store_true', help='Use zero ablation')
parser.add_argument('--using-wandb', action='store_true', help='Use wandb')
parser.add_argument('--wandb-entity-name', type=str, required=False, default="remix_school-of-rock", help='Value for WANDB_ENTITY_NAME')
parser.add_argument('--wandb-group-name', type=str, required=False, default="default", help='Value for WANDB_GROUP_NAME')
parser.add_argument('--wandb-project-name', type=str, required=False, default="acdc", help='Value for WANDB_PROJECT_NAME')
parser.add_argument('--wandb-run-name', type=str, required=False, default=None, help='Value for WANDB_RUN_NAME')
parser.add_argument("--wandb-dir", type=str, default="/tmp/wandb")
parser.add_argument("--wandb-mode", type=str, default="online")
parser.add_argument('--indices-mode', type=str, default="normal")
parser.add_argument('--names-mode', type=str, default="normal")
parser.add_argument('--device', type=str, default="cuda")
parser.add_argument('--reset-network', type=int, default=0, help="Whether to reset the network we're operating on before running interp on it")
parser.add_argument('--metric', type=str, default="kl_div", help="Which metric to use for the experiment")
parser.add_argument('--torch-num-threads', type=int, default=0, help="How many threads to use for torch (0=all)")
parser.add_argument('--seed', type=int, default=1234)
parser.add_argument("--max-num-epochs",type=int, default=100_000)
parser.add_argument('--single-step', action='store_true', help='Use single step, mostly for testing')

# for now, force the args to be the same as the ones in the notebook, later make this a CLI tool
if IPython.get_ipython() is not None: # heheh get around this failing in notebooks
    # args = parser.parse_args("--threshold 1.733333 --zero-ablation".split())
    # args = parser.parse_args("--threshold 0.001 --using-wandb".split())
    args = parser.parse_args("--task tracr-proportion --zero-ablation --using-wandb --threshold 0.005 --wandb-project-name acdc --indices-mode reverse --first-cache-cpu False --second-cache-cpu False".split())
else:
    args = parser.parse_args()


if args.torch_num_threads > 0:
    torch.set_num_threads(args.torch_num_threads)
torch.manual_seed(args.seed)

TASK = args.task
FIRST_CACHE_CPU = args.first_cache_cpu
SECOND_CACHE_CPU = args.second_cache_cpu
THRESHOLD = args.threshold # only used if >= 0.0
ZERO_ABLATION = True if args.zero_ablation else False
USING_WANDB = True if args.using_wandb else False
WANDB_ENTITY_NAME = args.wandb_entity_name
WANDB_PROJECT_NAME = args.wandb_project_name
WANDB_RUN_NAME = args.wandb_run_name
WANDB_GROUP_NAME = args.wandb_group_name
INDICES_MODE = args.indices_mode
NAMES_MODE = args.names_mode
DEVICE = args.device
RESET_NETWORK = args.reset_network
SINGLE_STEP = True if args.single_step else False

#%%
# Setup

second_metric = None # some tasks only have one metric
use_pos_embed = False

if TASK == "ioi":
    num_examples = 100
<<<<<<< HEAD
    things = get_all_ioi_things(num_examples=num_examples, device=DEVICE, metric_name=args.metric)
elif TASK == "tracr-reverse":
    num_examples = 6
    things = get_all_tracr_things(task="reverse", metric_name=args.metric, num_examples=num_examples, device=DEVICE)
elif TASK == "tracr-proportion":
    num_examples = 50
    things = get_all_tracr_things(task="proportion", metric_name=args.metric, num_examples=num_examples, device=DEVICE)
=======
    tl_model = get_gpt2_small(device=DEVICE)
    toks_int_values, toks_int_values_other, metric = get_ioi_data(tl_model, num_examples)

elif TASK in ["tracr-reverse", "tracr-proportion"]: # do tracr
    
    tracr_task = TASK.split("-")[-1] # "reverse"
    
    # this implementation doesn't ablate the position embeddings (which the plots in the paper do do), so results are different. See the rust_circuit implemntation if this need be checked
    # also there's no splitting by neuron yet TODO
    
    create_model_input, tl_model = get_tracr_model_input_and_tl_model(task=tracr_task)
    toks_int_values, toks_int_values_other, metric = get_tracr_data(tl_model, task=tracr_task)

    use_pos_embed = True

    # # for propotion, 
    # tl_model(toks_int_values[:1])[0, :, 0] 
    # is the proportion at each space (including irrelevant first position

>>>>>>> 555885f0
elif TASK == "induction":
    num_examples = 50
    seq_len = 300
    # TODO initialize the `tl_model` with the right model
    things = get_all_induction_things(num_examples=num_examples, seq_len=seq_len, device=DEVICE, metric=args.metric)

elif TASK == "docstring":
    num_examples = 50
    seq_len = 41
    things = get_all_docstring_things(num_examples=num_examples, seq_len=seq_len, device=DEVICE,
                                                metric_name=args.metric, correct_incorrect_wandb=True)
elif TASK == "greaterthan":
    num_examples = 100
<<<<<<< HEAD
    things = get_all_greaterthan_things(num_examples=num_examples, metric_name=args.metric, device=DEVICE)
=======
    tl_model, toks_int_values, prompts, metric = get_all_greaterthan_things(num_examples=num_examples, device=DEVICE)
    toks_int_values_other = toks_int_values.clone()
    toks_int_values_other[:, 7] = 486 # replace with 01

>>>>>>> 555885f0
else:
    raise ValueError(f"Unknown task {TASK}")


validation_metric = things.validation_metric

toks_int_values = things.validation_data
toks_int_values_other = things.validation_patch_data

tl_model = things.tl_model

if RESET_NETWORK:
    reset_network(TASK, DEVICE, tl_model)
    gc.collect()
    torch.cuda.empty_cache()

#%%

with open(__file__, "r") as f:
    notes = f.read()

tl_model.global_cache.clear()
tl_model.reset_hooks()

if WANDB_RUN_NAME is None or IPython.get_ipython() is not None:
    WANDB_RUN_NAME = f"{ct()}{'_randomindices' if INDICES_MODE=='random' else ''}_{THRESHOLD}{'_zero' if ZERO_ABLATION else ''}"
else:
    assert WANDB_RUN_NAME is not None, "I want named runs, always"

tl_model.reset_hooks()
exp = TLACDCExperiment(
    model=tl_model,
    threshold=THRESHOLD,
    using_wandb=USING_WANDB,
    wandb_entity_name=WANDB_ENTITY_NAME,
    wandb_project_name=WANDB_PROJECT_NAME,
    wandb_run_name=WANDB_RUN_NAME,
    wandb_group_name=WANDB_GROUP_NAME,
    wandb_notes=notes,
    wandb_dir=args.wandb_dir,
    wandb_mode=args.wandb_mode,
    wandb_config=args,
    zero_ablation=ZERO_ABLATION,
    ds=toks_int_values,
    ref_ds=toks_int_values_other,
    metric=validation_metric,
    second_metric=second_metric,
    verbose=True,
    indices_mode=INDICES_MODE,
    names_mode=NAMES_MODE,
    second_cache_cpu=SECOND_CACHE_CPU,
    hook_verbose=False,
    first_cache_cpu=FIRST_CACHE_CPU,
    add_sender_hooks=True,
    use_pos_embed=use_pos_embed,
    add_receiver_hooks=False,
    remove_redundant=False,
    show_full_index=use_pos_embed,
)

# exp.load_from_wandb_run("remix_school-of-rock", "acdc", "c4bixuq5")
# # ^that line of code can scrape from a WANDB run
# print(exp.count_no_edges()) # should be 6 for that run

#%%

for i in range(args.max_num_epochs):

    exp.step(testing=False) # TODO why aren't we while looping to completion ???

    show(
        exp.corr,
        f"ims/img_new_{i+1}.png",
        show_full_index=use_pos_embed,
    )
    print(i, "-" * 50)
    print(exp.count_no_edges())

    if i==0:
        exp.save_edges("edges.pkl")

    if exp.current_node is None or SINGLE_STEP:
        break

exp.save_edges("another_final_edges.pkl")


# Save test dataset

with torch.no_grad():
    exp.ref_ds = things.test_patch_data
    exp.model.reset_hooks()
    exp.setup_second_cache()  # Use patch test data for corruption

    test_metric_values = {}
    for k, fn in things.test_metrics.items():
        test_metric_values["test_"+k] = fn(exp.model(things.test_data)).item()
if USING_WANDB:
    wandb.log(test_metric_values)


if USING_WANDB:
    edges_fname = f"edges.pth"
    exp.save_edges(edges_fname)
    artifact = wandb.Artifact(edges_fname, type='dataset')
    artifact.add_file(edges_fname)
    wandb.log_artifact(artifact)
    os.remove(edges_fname)
    wandb.finish()

#%%

exp.save_subgraph(
    return_it=True,
)
# %%<|MERGE_RESOLUTION|>--- conflicted
+++ resolved
@@ -164,7 +164,6 @@
 
 if TASK == "ioi":
     num_examples = 100
-<<<<<<< HEAD
     things = get_all_ioi_things(num_examples=num_examples, device=DEVICE, metric_name=args.metric)
 elif TASK == "tracr-reverse":
     num_examples = 6
@@ -172,27 +171,6 @@
 elif TASK == "tracr-proportion":
     num_examples = 50
     things = get_all_tracr_things(task="proportion", metric_name=args.metric, num_examples=num_examples, device=DEVICE)
-=======
-    tl_model = get_gpt2_small(device=DEVICE)
-    toks_int_values, toks_int_values_other, metric = get_ioi_data(tl_model, num_examples)
-
-elif TASK in ["tracr-reverse", "tracr-proportion"]: # do tracr
-    
-    tracr_task = TASK.split("-")[-1] # "reverse"
-    
-    # this implementation doesn't ablate the position embeddings (which the plots in the paper do do), so results are different. See the rust_circuit implemntation if this need be checked
-    # also there's no splitting by neuron yet TODO
-    
-    create_model_input, tl_model = get_tracr_model_input_and_tl_model(task=tracr_task)
-    toks_int_values, toks_int_values_other, metric = get_tracr_data(tl_model, task=tracr_task)
-
-    use_pos_embed = True
-
-    # # for propotion, 
-    # tl_model(toks_int_values[:1])[0, :, 0] 
-    # is the proportion at each space (including irrelevant first position
-
->>>>>>> 555885f0
 elif TASK == "induction":
     num_examples = 50
     seq_len = 300
@@ -206,14 +184,7 @@
                                                 metric_name=args.metric, correct_incorrect_wandb=True)
 elif TASK == "greaterthan":
     num_examples = 100
-<<<<<<< HEAD
     things = get_all_greaterthan_things(num_examples=num_examples, metric_name=args.metric, device=DEVICE)
-=======
-    tl_model, toks_int_values, prompts, metric = get_all_greaterthan_things(num_examples=num_examples, device=DEVICE)
-    toks_int_values_other = toks_int_values.clone()
-    toks_int_values_other[:, 7] = 486 # replace with 01
-
->>>>>>> 555885f0
 else:
     raise ValueError(f"Unknown task {TASK}")
 
