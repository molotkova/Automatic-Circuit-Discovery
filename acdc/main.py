--- conflicted
+++ resolved
@@ -413,10 +413,5 @@
 #%%
 exp.save_subgraph(
     return_it=True,
-<<<<<<< HEAD
-) 
-
-=======
-)
->>>>>>> 36c4d7bb
+)
 # %%