import wandb
import os
from collections import defaultdict
import pickle
import torch
import numpy as np
import huggingface_hub
import datetime
from typing import Dict, Union
import wandb
import plotly.graph_objects as go
import torch
import random
import torch.nn as nn
import torch.nn.functional as F
from typing import List, Optional
import warnings
import networkx as nx
from acdc.TLACDCCorrespondence import TLACDCCorrespondence
from acdc.TLACDCInterpNode import TLACDCInterpNode
from acdc.acdc_utils import EdgeType
import pygraphviz as pgv
from pathlib import Path

def generate_random_color(colorscheme: str) -> str:
    """
    https://stackoverflow.com/questions/28999287/generate-random-colors-rgb
    """
    import cmapy

    def rgb2hex(rgb):
        """
        https://stackoverflow.com/questions/3380726/converting-an-rgb-color-tuple-to-a-hexidecimal-string
        """
        return "#{:02x}{:02x}{:02x}".format(rgb[0], rgb[1], rgb[2])

    return rgb2hex(cmapy.color("Pastel2", random.randrange(0, 256), rgb_order=True))

def get_node_name(node: TLACDCInterpNode, show_full_index=True):
    """Node name for use in pretty graphs"""
    name = ""
    qkv_substrings = [f"hook_{letter}" for letter in ["q", "k", "v"]]
    qkv_input_substrings = [f"hook_{letter}_input" for letter in ["q", "k", "v"]]

    # Handle embedz
    if "resid_pre" in node.name:
        assert "0" in node.name and not any([str(i) in node.name for i in range(1, 10)])
        name += "embed"
        if len(node.index.hashable_tuple) > 2:
            name += f"_[{node.index.hashable_tuple[2]}]"
        return name

    elif "embed" in node.name:
        name = "pos_embeds" if "pos" in node.name else "token_embeds"

    # Handle q_input and hook_q etc
    elif any([node.name.endswith(qkv_input_substring) for qkv_input_substring in qkv_input_substrings]) or any([qkv_substring in node.name for qkv_substring in qkv_substrings]):
        relevant_letter = None
        for letter, qkv_substring in zip(["q", "k", "v"], qkv_substrings):
            if qkv_substring in node.name:
                assert relevant_letter is None
                relevant_letter = letter
        name += "a" + node.name.split(".")[1] + "." + str(node.index.hashable_tuple[2]) + "_" + relevant_letter

    # Handle attention hook_result
    elif "hook_result" in node.name: # TODO check this move # or any([qkv_substring in node.name for qkv_substring in qkv_substrings]):
        name = "a" + node.name.split(".")[1] + "." + str(node.index.hashable_tuple[2])

    # Handle MLPs
    elif node.name.endswith("resid_mid"):
        raise ValueError("We removed resid_mid annotations. Call these mlp_in now.")
    elif node.name.endswith("mlp_out") or node.name.endswith("mlp_in"):
        name = "m" + node.name.split(".")[1]

    # Handle resid_post
    elif "resid_post" in node.name:
        name += "resid_post"

    else:
        raise ValueError(f"Unrecognized node name {node.name}")

    if show_full_index:
        name += f"_{str(node.index.graphviz_index())}"

    return "<" + name + ">"

def build_colorscheme(correspondence, colorscheme: str = "Pastel2", show_full_index=True) -> Dict[str, str]:
    colors = {}
    for node in correspondence.nodes():
        colors[get_node_name(node, show_full_index=show_full_index)] = generate_random_color(colorscheme)
    return colors


def show(
    correspondence: TLACDCCorrespondence,
    fname=None,
<<<<<<< HEAD
    colorscheme: Union[Dict, str] = "Pastel2",
=======
    colorscheme: Union[dict, str] = "Pastel2",
>>>>>>> ba46fdae
    minimum_penwidth: float = 0.3,
    show_full_index: bool = True,
    remove_self_loops: bool = True,
    remove_qkv: bool = False,
    layout: str="dot",
) -> pgv.AGraph:
    """
    Colorscheme: a color for each node name, or a string corresponding to a cmapy color scheme
    """
    g = pgv.AGraph(directed=True, bgcolor="transparent", overlap="false", splines="true", layout=layout)

    groups = {}
    if isinstance(colorscheme, str):
        colors = build_colorscheme(correspondence, colorscheme, show_full_index=show_full_index)
    else:
        colors = colorscheme
        for name, color in colors.items():
            if color not in groups:
                groups[color] = [name]
            else:
                groups[color].append(name)

    node_pos = {}
    if fname is not None:
        base_fname = ".".join(str(fname).split(".")[:-1])

        base_path = Path(base_fname)
        fpath = base_path / "layout.gv"
        if fpath.exists():
            g_pos = pgv.AGraph()
            g_pos.read(fpath)
            for node in g_pos.nodes():
                node_pos[node.name] = node.attr["pos"]

    # create all nodes
    for child_hook_name in correspondence.edges:
        for child_index in correspondence.edges[child_hook_name]:
            for parent_hook_name in correspondence.edges[child_hook_name][child_index]:
                for parent_index in correspondence.edges[child_hook_name][child_index][parent_hook_name]:
                    edge = correspondence.edges[child_hook_name][child_index][parent_hook_name][parent_index]

                    parent = correspondence.graph[parent_hook_name][parent_index]
                    child = correspondence.graph[child_hook_name][child_index]

                    parent_name = get_node_name(parent, show_full_index=show_full_index)
                    child_name = get_node_name(child, show_full_index=show_full_index)

<<<<<<< HEAD
                    if remove_qkv:
                        parent_name = parent_name.replace("_q>", ">").replace("_k>", ">").replace("_v>", ">")
                        child_name = child_name.replace("_q>", ">").replace("_k>", ">").replace("_v>", ">")

                    if remove_self_loops and parent_name == child_name:
                        # Important this go after the qkv removal
                        continue

                    if edge.present and edge.effect_size is not None and edge.edge_type != EdgeType.PLACEHOLDER:
=======
                    if edge.present and edge.effect_size is not None: # ... and edge.edge_type != EdgeType.PLACEHOLDER: # TODO check this is reasonable
>>>>>>> ba46fdae
                        for node_name in [parent_name, child_name]:
                            maybe_pos = {}
                            if node_name in node_pos:
                                maybe_pos["pos"] = node_pos[node_name]
                            g.add_node(
                                node_name,
                                fillcolor=colors[node_name],
                                color="black",
                                style="filled, rounded",
                                shape="box",
                                fontname="Helvetica",
                                **maybe_pos,
                            )
                        
                        g.add_edge(
                            parent_name,
                            child_name,
                            penwidth=str(max(minimum_penwidth, edge.effect_size) * 2),
                            color=colors[parent_name],
                        )

    if fname is not None:
        base_fname = ".".join(str(fname).split(".")[:-1])

        base_path = Path(base_fname)
        base_path.mkdir(exist_ok=True)
        for k, s in groups.items():
            g2 = pgv.AGraph(directed=True, bgcolor="transparent", overlap="false", splines="true", layout="neato")
            for node_name in s:
                g2.add_node(
                    node_name,
                    style="filled, rounded",
                    shape="box",
                )
            for i in range(len(s)):
                for j in range(i + 1, len(s)):
                    g2.add_edge(s[i], s[j], style="invis", weight=200)
            g2.write(path=base_path / f"{k}.gv")
        g.write(path=base_fname + ".gv")

        if not fname.endswith(".gv"): # turn the .gv file into a .png file
            g.draw(path=fname, prog="dot")

    return g

# -------------------------------------------
# WANDB
# -------------------------------------------

def do_plotly_plot_and_log(
    experiment, x: List[int], y: List[float], plot_name: str, metadata: Optional[List[str]] = None,
) -> None:

    # Create a plotly plot with metadata
    fig = go.Figure(
        data=[go.Scatter(x=x, y=y, mode="lines+markers", text=metadata)]
    )
    wandb.log({plot_name: fig})

def log_metrics_to_wandb(
    experiment,
    current_metric: Optional[float] = None,
    parent_name = None,
    child_name = None,
    evaluated_metric = None,
    result = None,
    picture_fname = None,
    times = None,
) -> None:
    """Arthur added Nones so that just some of the metrics can be plotted"""

    experiment.metrics_to_plot["new_metrics"].append(experiment.cur_metric)
    experiment.metrics_to_plot["list_of_nodes_evaluated"].append(str(experiment.current_node))
    if parent_name is not None:
        experiment.metrics_to_plot["list_of_parents_evaluated"].append(parent_name)
    if child_name is not None:
        experiment.metrics_to_plot["list_of_children_evaluated"].append(child_name)
    if evaluated_metric is not None:
        experiment.metrics_to_plot["evaluated_metrics"].append(evaluated_metric)
    if current_metric is not None:
        experiment.metrics_to_plot["current_metrics"].append(current_metric)
    if result is not None:
        experiment.metrics_to_plot["results"].append(result)
    if experiment.skip_edges != "yes":
        experiment.metrics_to_plot["num_edges"].append(experiment.count_no_edges())
    if times is not None:
        experiment.metrics_to_plot["times"].append(times)
        experiment.metrics_to_plot["times_diff"].append( # hopefully fixes
            0 if len(experiment.metrics_to_plot["times"]) == 1 else (experiment.metrics_to_plot["times"][-1] - experiment.metrics_to_plot["times"][-2])
        )

    experiment.metrics_to_plot["acdc_step"] += 1
    list_of_timesteps = [i + 1 for i in range(experiment.metrics_to_plot["acdc_step"])]
    if experiment.metrics_to_plot["acdc_step"] > 1:
        if result is not None:
            for y_name in ["results"]:
                if len(list_of_timesteps) % 20 == 19:
                    do_plotly_plot_and_log(
                        experiment,
                        x=list_of_timesteps,
                        y=experiment.metrics_to_plot[y_name],
                        metadata=[
                            f"{parent_string} to {child_string}"
                            for parent_string, child_string in zip(
                                experiment.metrics_to_plot["list_of_parents_evaluated"],
                                experiment.metrics_to_plot["list_of_children_evaluated"],
                            )
                        ],
                        plot_name=y_name,
                    )

        if evaluated_metric is not None:
            do_plotly_plot_and_log(
                experiment,
                x=list_of_timesteps,
                y=experiment.metrics_to_plot["evaluated_metrics"],
                metadata=experiment.metrics_to_plot["list_of_nodes_evaluated"],
                plot_name="evaluated_metrics",
            )
            do_plotly_plot_and_log(
                experiment,
                x=list_of_timesteps,
                y=experiment.metrics_to_plot["current_metrics"],
                metadata=experiment.metrics_to_plot["list_of_nodes_evaluated"],
                plot_name="current_metrics",
            )

        # Arthur added... I think wandb graphs have a lot of desirable properties
        if experiment.skip_edges != "yes":
            wandb.log({"num_edges_total": experiment.metrics_to_plot["num_edges"][-1]})
        wandb.log({"experiment.cur_metric": experiment.metrics_to_plot["current_metrics"][-1]})
        if experiment.second_metric is not None:
            wandb.log({"experiment.second_metric": experiment.cur_second_metric})

        if picture_fname is not None:  # presumably this is more expensive_update_cur
            wandb.log(
                {"acdc_graph": wandb.Image(picture_fname),}
            )

# -------------------------------------------
# utilities for ROC and AUC
# -------------------------------------------

def pessimistic_auc(xs, ys):
    
    # Sort indices based on 'x' and 'y'
    i = np.lexsort((ys, xs)) # lexsort sorts by the last column first, then the second last, etc., i.e we firstly sort by x and then y to break ties

    xs = np.array(xs, dtype=np.float64)[i]
    ys = np.array(ys, dtype=np.float64)[i]

    dys = np.diff(ys)
    assert np.all(np.diff(xs) >= 0), "not sorted"
    assert np.all(dys >= 0), "not monotonically increasing"

    # The slabs of the stairs
    area = np.sum((1 - xs)[1:] * dys)
    return area

assert pessimistic_auc([0, 1], [0, 1]) == 0.0
assert pessimistic_auc([0, 0.5, 1], [0, 0.5, 1]) == 0.5**2
assert pessimistic_auc([0, 0.25, 1], [0, 0.25, 1]) == .25 * .75
assert pessimistic_auc([0, 0.25, 0.5, 1], [0, 0.25, 0.5, 1]) == 5/16
assert pessimistic_auc([0, 0.25, 0.75, 1], [0, 0.25, 0.5, 1]) == 4/16

def dict_merge(dct, merge_dct):
    """ Recursive dict merge. Inspired by :meth:``dict.update()``, instead of
    updating only top-level keys, dict_merge recurses down into dicts nested
    to an arbitrary depth, updating keys. The ``merge_dct`` is merged into
    ``dct``.

    Copyright 2016-2022 Paul Durivage, licensed under Apache License https://gist.github.com/angstwad/bf22d1822c38a92ec0a9

    :param dct: dict onto which the merge is executed
    :param merge_dct: dct merged into dct
    :return: None
    """
    for k in merge_dct.keys():
        if (k in dct and isinstance(dct[k], dict) and isinstance(merge_dct[k], dict)):  #noqa
            dict_merge(dct[k], merge_dct[k])
        else:
            dct[k] = merge_dct[k]<|MERGE_RESOLUTION|>--- conflicted
+++ resolved
@@ -94,11 +94,7 @@
 def show(
     correspondence: TLACDCCorrespondence,
     fname=None,
-<<<<<<< HEAD
     colorscheme: Union[Dict, str] = "Pastel2",
-=======
-    colorscheme: Union[dict, str] = "Pastel2",
->>>>>>> ba46fdae
     minimum_penwidth: float = 0.3,
     show_full_index: bool = True,
     remove_self_loops: bool = True,
@@ -146,7 +142,6 @@
                     parent_name = get_node_name(parent, show_full_index=show_full_index)
                     child_name = get_node_name(child, show_full_index=show_full_index)
 
-<<<<<<< HEAD
                     if remove_qkv:
                         parent_name = parent_name.replace("_q>", ">").replace("_k>", ">").replace("_v>", ">")
                         child_name = child_name.replace("_q>", ">").replace("_k>", ">").replace("_v>", ">")
@@ -156,9 +151,6 @@
                         continue
 
                     if edge.present and edge.effect_size is not None and edge.edge_type != EdgeType.PLACEHOLDER:
-=======
-                    if edge.present and edge.effect_size is not None: # ... and edge.edge_type != EdgeType.PLACEHOLDER: # TODO check this is reasonable
->>>>>>> ba46fdae
                         for node_name in [parent_name, child_name]:
                             maybe_pos = {}
                             if node_name in node_pos:
