--- conflicted
+++ resolved
@@ -3,14 +3,8 @@
 if get_ipython() is not None:
     get_ipython().magic('load_ext autoreload')
     get_ipython().magic('autoreload 2')
-<<<<<<< HEAD
+
     __file__ = os.path.join(get_ipython().run_line_magic('pwd', ''), "notebooks", "plotly_roc_plot.py")
-=======
-    if "arthur" not in __file__:
-        __file__ = '/Users/adria/Documents/2023/ACDC/Automatic-Circuit-Discovery/notebooks/plotly_roc_plot.py'
-        from notebooks.emacs_plotly_render import set_plotly_renderer
-        set_plotly_renderer("emacs")
->>>>>>> b28d5565
 
 import plotly
 import numpy as np
@@ -148,24 +142,12 @@
 
 #%%
 
-<<<<<<< HEAD
 def make_fig(metric_idx=0, x_key="edge_fpr", y_key="edge_tpr", weights_type="trained", ablation_type="random_ablation", plot_type="roc_nodes", scale_min=0.0, scale_max=0.8):
     this_data = all_data[weights_type][ablation_type]
 
     TOP_MARGIN = 0.24
     LEFT_MARGIN = -0.02
     RIGHT_MARGIN = 0.02 if y_key in ["edge_tpr", "node_tpr"] else 0.00
-=======
-def make_fig(metric_idx=0, x_key="edge_fpr", y_key="edge_tpr", weights_type="trained", ablation_type="random_ablation", plot_type="roc_nodes"):
-# metric_idx=1
-# x_key="edge_fpr"
-# y_key="edge_tpr"
-# weights_type="trained"
-# ablation_type="random_ablation"
-# plot_type="roc_nodes"
-# if True:
-    this_data = all_data[weights_type][ablation_type]
->>>>>>> b28d5565
     if plot_type in ["roc_nodes", "roc_edges", "precision_recall"]:
         rows_cols_task_idx = [
             ((1, 1), "ioi"),
@@ -562,7 +544,6 @@
     scale = 1.2
 
     # No title,
-<<<<<<< HEAD
     fig.update_layout(height=250*scale, width=scale*scale*500,
                       margin=dict(l=55, r=70, t=20, b=50)
                       )
@@ -570,16 +551,8 @@
     anno = fig.layout.annotations[3]
     assert anno["text"] == r"$\tau$"
     anno["y"] += 0.02
-    return fig, pd.concat(all_series, axis=1) if all_series else pd.DataFrame()
-=======
-    fig.update_layout(
-        height=250*scale, 
-        width=scale*scale*500,
-        margin=dict(l=55, r=70, t=20, b=50),                  
-    )
-    ret = [fig, pd.concat(all_series, axis=1) if all_series else pd.DataFrame()]
-    return ret[0], ret[1]
->>>>>>> b28d5565
+    ret = (fig, pd.concat(all_series, axis=1) if all_series else pd.DataFrame())
+    return ret
 
 plot_type_keys = {
     "precision_recall": ("edge_tpr", "edge_precision"),
