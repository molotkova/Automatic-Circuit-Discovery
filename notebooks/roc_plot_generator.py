--- conflicted
+++ resolved
@@ -439,21 +439,14 @@
         edge.effect_size = 1.0   # make it visible
 
     if ONLY_SAVE_CANONICAL:
-<<<<<<< HEAD
-        g: graphviz.Digraph = show(canonical_circuit_subgraph, colorscheme=COLORSCHEME_FOR[TASK](), show_full_index=False, show=True)
-        g.render(str(CANONICAL_OUT_DIR / TASK), view=False, cleanup=True, format="pdf")
-
-        if TASK in ["ioi", "greaterthan"]:
-=======
         g: pgv.AGraph = show(
             canonical_circuit_subgraph,
             fname=CANONICAL_OUT_DIR / f"{TASK}.pdf",
-            colorscheme=ioi_group_colorscheme() if TASK == "ioi" else "Pastel2",
+            colorscheme=COLORSCHEME_FOR[TASK](),
             show_full_index=False,
         )
 
-        if TASK == "ioi":
->>>>>>> 377ab01c
+        if TASK in ["ioi", "greaterthan"]:
             def save(source, suffix):
                 seen_lines = {"}"}
                 # Don't add self-loops
@@ -463,11 +456,7 @@
 
                 out = []
                 for line in source.split("\n")[1:-1]:
-<<<<<<< HEAD
                     if "<m" not in line or TASK == "greaterthan":
-=======
-                    if "<m" not in line:
->>>>>>> 377ab01c
                         edge_info = line.split("[")[0]
                         if edge_info not in seen_lines:
                             out.append(line)
@@ -477,13 +466,8 @@
                 with open(CANONICAL_OUT_DIR / f"{TASK}_{suffix}.gv", "w") as f:
                     f.write("digraph {\n" + source + "\n}")
 
-<<<<<<< HEAD
-            save(g.source, "heads_qkv")
-            save(g.source.replace("_q>", ">").replace("_k>", ">").replace("_v>", ">"), "heads")
-=======
             save(g.to_string(), "heads_qkv")
             save(g.to_string().replace("_q>", ">").replace("_k>", ">").replace("_v>", ">"), "heads")
->>>>>>> 377ab01c
 
 
 if ONLY_SAVE_CANONICAL:
