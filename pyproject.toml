--- conflicted
+++ resolved
@@ -58,7 +58,6 @@
     "ignore:distutils Version classes are deprecated:DeprecationWarning"
 ]
 
-<<<<<<< HEAD
 [tool.black]
 line-length = 120
 
@@ -66,8 +65,4 @@
 profile = "black"
 line_length = 120
 skip_gitignore = true
-=======
-[tool.isort]
-profile = "black"
-extend_skip = ["__init__.py"]
->>>>>>> 38f4d202
+extend_skip = ["__init__.py"]